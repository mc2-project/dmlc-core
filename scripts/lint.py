#!/usr/bin/env python
# pylint: disable=protected-access, unused-variable, locally-disabled, redefined-variable-type
"""Lint helper to generate lint summary of source.

Copyright by Contributors
"""
from __future__ import print_function
import codecs
import sys
import re
import os
import cpplint
from cpplint import _cpplint_state
from pylint import epylint

CXX_SUFFIX = set(['cc', 'c', 'cpp', 'h', 'cu', 'hpp'])
PYTHON_SUFFIX = set(['py'])

class LintHelper(object):
    """Class to help runing the lint and records summary"""

    @staticmethod
    def _print_summary_map(strm, result_map, ftype):
        """Print summary of certain result map."""
        if len(result_map) == 0:
            return 0
        npass = len([x for k, x in result_map.items() if len(x) == 0])
        strm.write('=====%d/%d %s files passed check=====\n' % (npass, len(result_map), ftype))
        for fname, emap in result_map.items():
            if len(emap) == 0:
                continue
            strm.write('%s: %d Errors of %d Categories map=%s\n' % (
                fname, sum(emap.values()), len(emap), str(emap)))
        return len(result_map) - npass

    def __init__(self):
        self.project_name = None
        self.cpp_header_map = {}
        self.cpp_src_map = {}
        self.python_map = {}
        pylint_disable = ['superfluous-parens',
                          'too-many-instance-attributes',
                          'too-few-public-methods']
        # setup pylint
        self.pylint_opts = ['--extension-pkg-whitelist=numpy',
                            '--disable=' + ','.join(pylint_disable)]

        self.pylint_cats = set(['error', 'warning', 'convention', 'refactor'])
        # setup cpp lint
        cpplint_args = ['.', '--extensions=' + (','.join(CXX_SUFFIX))]
        _ = cpplint.ParseArguments(cpplint_args)
        cpplint._SetFilters(','.join(['-build/c++11',
                                      '-build/namespaces',
                                      '-build/include,',
                                      '+build/include_what_you_use',
                                      '+build/include_order']))
        cpplint._SetCountingStyle('toplevel')
        cpplint._line_length = 100

    def process_cpp(self, path, suffix):
        """Process a cpp file."""
        _cpplint_state.ResetErrorCounts()
        cpplint.ProcessFile(str(path), _cpplint_state.verbose_level)
        _cpplint_state.PrintErrorCounts()
        errors = _cpplint_state.errors_by_category.copy()

        if suffix == 'h':
            self.cpp_header_map[str(path)] = errors
        else:
            self.cpp_src_map[str(path)] = errors

    def process_python(self, path):
        """Process a python file."""
        (pylint_stdout, pylint_stderr) = epylint.py_run(
            ' '.join([str(path)] + self.pylint_opts), return_std=True)
        emap = {}
<<<<<<< HEAD
        # generate too many unuseful information, disabled  it
=======
        # generate too many "No config file found, using default configuration",
        # so disable it
>>>>>>> 94bc0a43
        # print(pylint_stderr.read())
        for line in pylint_stdout:
            if 'locally-disabled' in line or 'locally-enabled' in line:
                continue
            sys.stderr.write(line)
            key = line.split(':')[-1].split('(')[0].strip()
            if key not in self.pylint_cats:
                continue
            if key not in emap:
                emap[key] = 1
            else:
                emap[key] += 1
        self.python_map[str(path)] = emap

    def print_summary(self, strm):
        """Print summary of lint."""
        nerr = 0
        nerr += LintHelper._print_summary_map(strm, self.cpp_header_map, 'cpp-header')
        nerr += LintHelper._print_summary_map(strm, self.cpp_src_map, 'cpp-soruce')
        nerr += LintHelper._print_summary_map(strm, self.python_map, 'python')
        if nerr == 0:
            strm.write('All passed!\n')
        else:
            strm.write('%d files failed lint\n' % nerr)
        return nerr

# singleton helper for lint check
_HELPER = LintHelper()

def get_header_guard_dmlc(filename):
    """Get Header Guard Convention for DMLC Projects.

    For headers in include, directly use the path
    For headers in src, use project name plus path

    Examples: with project-name = dmlc
        include/dmlc/timer.h -> DMLC_TIMTER_H_
        src/io/libsvm_parser.h -> DMLC_IO_LIBSVM_PARSER_H_
    """
    fileinfo = cpplint.FileInfo(filename)
    file_path_from_root = fileinfo.RepositoryName()
    inc_list = ['include', 'api', 'wrapper']

    if file_path_from_root.find('src/') != -1 and _HELPER.project_name is not None:
        idx = file_path_from_root.find('src/')
        file_path_from_root = _HELPER.project_name +  file_path_from_root[idx + 3:]
    else:
        for spath in inc_list:
            prefix = spath + '/'
            if file_path_from_root.startswith(prefix):
                file_path_from_root = re.sub('^' + prefix, '', file_path_from_root)
                break
    return re.sub(r'[-./\s]', '_', file_path_from_root).upper() + '_'

cpplint.GetHeaderGuardCPPVariable = get_header_guard_dmlc

def process(fname, allow_type):
    """Process a file."""
    fname = str(fname)
    arr = fname.rsplit('.', 1)
    if fname.find('#') != -1 or arr[-1] not in allow_type:
        return
    if arr[-1] in CXX_SUFFIX:
        _HELPER.process_cpp(fname, arr[-1])
    if arr[-1] in PYTHON_SUFFIX:
        _HELPER.process_python(fname)

def main():
    """Main entry function."""
    if len(sys.argv) < 3:
        print('Usage: <project-name> <filetype> <list-of-path to traverse>')
        print('\tfiletype can be python/cpp/all')
        exit(-1)
    _HELPER.project_name = sys.argv[1]
    file_type = sys.argv[2]
    allow_type = []
    if file_type == 'python' or file_type == 'all':
        allow_type += [x for x in PYTHON_SUFFIX]
    if file_type == 'cpp' or file_type == 'all':
        allow_type += [x for x in CXX_SUFFIX]
    allow_type = set(allow_type)
    if sys.version_info.major == 2 and os.name != 'nt':
        sys.stderr = codecs.StreamReaderWriter(sys.stderr,
                                               codecs.getreader('utf8'),
                                               codecs.getwriter('utf8'),
                                               'replace')
    for path in sys.argv[3:]:
        if os.path.isfile(path):
            process(path, allow_type)
        else:
            for root, dirs, files in os.walk(path):
                for name in files:
                    process(os.path.join(root, name), allow_type)

    nerr = _HELPER.print_summary(sys.stderr)
    sys.exit(nerr > 0)

if __name__ == '__main__':
    main()<|MERGE_RESOLUTION|>--- conflicted
+++ resolved
@@ -74,12 +74,8 @@
         (pylint_stdout, pylint_stderr) = epylint.py_run(
             ' '.join([str(path)] + self.pylint_opts), return_std=True)
         emap = {}
-<<<<<<< HEAD
-        # generate too many unuseful information, disabled  it
-=======
         # generate too many "No config file found, using default configuration",
         # so disable it
->>>>>>> 94bc0a43
         # print(pylint_stderr.read())
         for line in pylint_stdout:
             if 'locally-disabled' in line or 'locally-enabled' in line:
